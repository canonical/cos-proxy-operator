# Copyright 2021 Canonical Ltd.
# See LICENSE file for licensing details.
[tox]
skipsdist=True
skip_missing_interpreters = True
envlist = lint, static, unit

[vars]
src_path = {toxinidir}/src
tst_path = {toxinidir}/tests
all_path = {[vars]src_path} {[vars]tst_path}
uv_flags = --frozen --isolated --extra=dev

[testenv]
allowlist_externals = uv
basepython = python3
setenv =
  PYTHONPATH = {toxinidir}:{toxinidir}/lib:{[vars]src_path}
  PYTHONBREAKPOINT=ipdb.set_trace
  PY_COLORS=1
passenv =
  PYTHONPATH
  CHARM_PATH

[testenv:lock]
description = Update uv.lock with the latest deps
commands =
  uv lock --upgrade --no-cache

[testenv:lint]
<<<<<<< HEAD
description = Check code against coding style standards
deps =
    black
    ruff
    codespell
=======
description = Lint the code
commands =
    uv run {[vars]uv_flags} ruff check {[vars]all_path}

[testenv:static]
description = Run static checks
allowlist_externals =
  {[testenv]allowlist_externals}
  /usr/bin/env
>>>>>>> b7e3eff9
commands =
    uv run {[vars]uv_flags} pyright {[vars]all_path}

[testenv:fmt]
description = "Format the code"
commands =
    uv run {[vars]uv_flags} ruff check --fix-only {[vars]all_path}

[testenv:unit]
description = Run unit tests
allowlist_externals=
    {[testenv]allowlist_externals}
    /usr/bin/env
commands =
    /usr/bin/env sh -c 'stat nrpe_exporter-amd64 > /dev/null 2>&1 || curl -L -O https://github.com/canonical/nrpe_exporter/releases/latest/download/nrpe_exporter-amd64'
    uv run {[vars]uv_flags} coverage run --source={[vars]src_path} -m pytest \
        {[vars]tst_path}/unit {posargs}
    uv run {[vars]uv_flags} coverage report

[testenv:interface]
description = Run interface tests
commands =
    uv run {[vars]uv_flags} pytest --exitfirst {[vars]tst_path}/interface {posargs}<|MERGE_RESOLUTION|>--- conflicted
+++ resolved
@@ -28,13 +28,6 @@
   uv lock --upgrade --no-cache
 
 [testenv:lint]
-<<<<<<< HEAD
-description = Check code against coding style standards
-deps =
-    black
-    ruff
-    codespell
-=======
 description = Lint the code
 commands =
     uv run {[vars]uv_flags} ruff check {[vars]all_path}
@@ -44,7 +37,6 @@
 allowlist_externals =
   {[testenv]allowlist_externals}
   /usr/bin/env
->>>>>>> b7e3eff9
 commands =
     uv run {[vars]uv_flags} pyright {[vars]all_path}
 
